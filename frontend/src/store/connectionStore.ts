--- conflicted
+++ resolved
@@ -181,11 +181,7 @@
         timeout: 5000,
       });
 
-<<<<<<< HEAD
-      console.log("🔍 connectionStore: API response", response.data);
-=======
       // console.log("🔍 connectionStore: API response", response.data);
->>>>>>> 82d69a1d
 
       // Backend responded - mark as ready
       set({ backendReady: true });
@@ -193,17 +189,10 @@
       if (response.data && response.data.success) {
         // Check for lastConnectionError from backend
         if (response.data.lastConnectionError) {
-<<<<<<< HEAD
-          console.log(
-            "🔍 connectionStore: Backend reports connection error:",
-            response.data.lastConnectionError
-          );
-=======
           // console.log(
           //   "🔍 connectionStore: Backend reports connection error:",
           //   response.data.lastConnectionError
           // );
->>>>>>> 82d69a1d
           set({ error: response.data.lastConnectionError });
         } else {
           set({ error: null });
@@ -211,17 +200,10 @@
 
         if (response.data.connections) {
           const connections = response.data.connections;
-<<<<<<< HEAD
-          console.log(
-            "🔍 connectionStore: API returned connections",
-            connections
-          );
-=======
           // console.log(
           //   "🔍 connectionStore: API returned connections",
           //   connections
           // );
->>>>>>> 82d69a1d
 
           if (connections.length > 0) {
             const activeConnection = connections[0];
@@ -235,21 +217,6 @@
               isSSL: false, // TODO: Backend should provide this
             };
 
-<<<<<<< HEAD
-            console.log(
-              "✅ connectionStore: Setting connection info",
-              connectionInfo
-            );
-            set({ connection: connectionInfo });
-
-            // Fetch cluster metrics immediately after connection success
-            setTimeout(() => {
-              console.log(
-                "🔍 connectionStore: Triggering fetchMetrics after connection"
-              );
-              get().fetchMetrics();
-            }, 100);
-=======
             // console.log(
             //   "✅ connectionStore: Setting connection info",
             //   connectionInfo
@@ -257,7 +224,6 @@
             set({ connection: connectionInfo });
 
             // Note: Removed automatic fetchMetrics() call - let UI components control when to fetch metrics
->>>>>>> 82d69a1d
           } else {
             set({
               connection: {
@@ -284,8 +250,7 @@
         });
       }
     } catch (error: any) {
-<<<<<<< HEAD
-      console.log("🔗 connectionStore: fetchConnection failed", error.message);
+      // console.log("🔗 connectionStore: fetchConnection failed", error.message);
 
       const { backendReady } = get();
 
@@ -294,17 +259,6 @@
       if (backendReady) {
         let errorMessage = "Connection lost - check backend status";
 
-=======
-      // console.log("🔗 connectionStore: fetchConnection failed", error.message);
-
-      const { backendReady } = get();
-
-      // Only show errors if backend was previously ready (real connection issues)
-      // Don't show errors during initial startup when backend isn't ready yet
-      if (backendReady) {
-        let errorMessage = "Connection lost - check backend status";
-
->>>>>>> 82d69a1d
         if (error.response?.status === 401) {
           errorMessage =
             "Authentication failed - check credentials in config.yaml";
@@ -352,17 +306,10 @@
       });
       const metricsData = response.data;
 
-<<<<<<< HEAD
-      console.log(
-        "🔍 connectionStore: Received Couchbase cluster metrics:",
-        metricsData
-      );
-=======
       // console.log(
       //   "🔍 connectionStore: Received Couchbase cluster metrics:",
       //   metricsData
       // );
->>>>>>> 82d69a1d
 
       // Always update with new data using the setMetrics action
       get().setMetrics({
