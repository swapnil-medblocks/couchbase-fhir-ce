#####################################################################
# Minimal HAProxy config for beta (frontend + backend only)
#
# Routes:
#   / or any non /api /fhir path -> frontend service (fhir-admin)
#   /api/* and /fhir/*            -> backend service (fhir-server)
#
# If the backend expects its resources without the leading /api or /fhir
# uncomment the "http-request replace-path" line inside backend-fhir-server.
#
# Exposes stats at /haproxy?stats (user: admin pass: admin)
#####################################################################

global
    log stdout format raw daemon
    # Runtime socket disabled for now (was causing Permission denied). Re-enable later if needed.
    # stats socket /tmp/haproxy/haproxy.sock mode 600 level admin

defaults
    mode http
    log global
    option httplog
    option dontlognull
    option dontlog-normal  # Don't log successful requests (2xx/3xx) globally
    timeout connect 5s
    timeout client 30s
    timeout server 30s
    timeout http-request 5s

frontend http-in
    bind *:80
    option forwardfor
    option http-server-close
    option dontlognull     # Don't log null connections

    # Stats UI and API
    stats uri /haproxy?stats
    stats refresh 5s
    stats auth admin:admin
    stats show-legends

    # ACLs to detect API / FHIR traffic and health checks
    acl is_api path_beg /api /fhir
<<<<<<< HEAD
    acl is_auth path_beg /auth
    use_backend backend-fhir-server if is_api
    use_backend backend-auth-server if is_auth
=======
    acl is_health path_beg /health
    use_backend backend-fhir-server if is_api
    use_backend backend-fhir-server if is_health
>>>>>>> f7719741
    default_backend backend-fhir-admin
    # default_backend backend-fhir-server
    
backend backend-fhir-admin
    balance roundrobin
    option httpchk HEAD /
    server frontend fhir-admin:80 check

backend backend-fhir-server
    balance roundrobin
    # Set X-Forwarded-Proto headers
    http-request set-header X-Forwarded-Proto http
    http-request set-header X-Forwarded-Proto https if { ssl_fc }

    # If backend should NOT receive the /api or /fhir prefix, enable one of:
    # http-request replace-path ^/(api|fhir)(/)?(.*)$ /\3
    # Otherwise leave commented and backend sees /api/... or /fhir/...

    # Health check configuration with circuit breaker integration
    # /health/readiness returns 200 when DB is up, 503 when DB is down
    # This allows HAProxy to automatically remove failed instances from the pool
    option httpchk GET /health/readiness
    http-check expect status 200
    
    # Health check timing:
    # - inter 5s: Check every 5 seconds
    # - fall 3: Mark down after 3 consecutive failures (15 seconds)
    # - rise 2: Mark up after 2 consecutive successes (10 seconds)
    server backend fhir-server:8080 check inter 5s fall 3 rise 2

backend backend-auth-server
    balance roundrobin
    http-request set-header X-Forwarded-Proto http
    http-request set-header X-Forwarded-Proto https if { ssl_fc }
    server backend auth-server:5000 check
# End of file<|MERGE_RESOLUTION|>--- conflicted
+++ resolved
@@ -41,15 +41,11 @@
 
     # ACLs to detect API / FHIR traffic and health checks
     acl is_api path_beg /api /fhir
-<<<<<<< HEAD
     acl is_auth path_beg /auth
+    acl is_health path_beg /health
     use_backend backend-fhir-server if is_api
     use_backend backend-auth-server if is_auth
-=======
-    acl is_health path_beg /health
-    use_backend backend-fhir-server if is_api
     use_backend backend-fhir-server if is_health
->>>>>>> f7719741
     default_backend backend-fhir-admin
     # default_backend backend-fhir-server
     
