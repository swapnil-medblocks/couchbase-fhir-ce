<configuration>
    <!-- ============================================================= -->
    <!--  GLOBAL NO-STACK-TRACE POLICY                                 -->
    <!-- ============================================================= -->
    <!--  We NEVER output stack traces (any level).                    -->
    <!--  This is enforced by:                                         -->
    <!--    1. Pattern below excludes all exception converters (%ex,   -->
    <!--       %xEx, %rEx, %wEx, etc.) so Logback will not render the  -->
    <!--       stack trace even if a Throwable is passed to the logger.-->
    <!--    2. If someone re‑introduces %ex later, stack traces will   -->
    <!--       immediately reappear. Keep this comment as a guard.     -->
    <!--  If you ever want ONLY the exception class/message (still     -->
    <!--  single line), you can change the pattern to append:          -->
    <!--     | ex="%replace(%xEx{1}){'(?s)(?:\\r?\\n).*',''}"      -->
    <!--  (which trims everything after the first line).               -->
    <!-- ============================================================= -->

    <!-- Central reusable pattern (NO %ex tokens!) -->
    <property name="NO_STACK_PATTERN" value="%d{HH:mm:ss.SSS} %-5level %logger{36} - %msg%n"/>

    <!-- Container-friendly logging: STDOUT only (12-factor). -->
    <appender name="STDOUT" class="ch.qos.logback.core.ConsoleAppender">
        <encoder>
            <pattern>${NO_STACK_PATTERN}</pattern>
        </encoder>
    </appender>

    <root level="INFO">
        <appender-ref ref="STDOUT"/>
    </root>

    <!-- Your Couchbase loggers -->
    <logger name="com.couchbase" level="ERROR"/>
    <logger name="com.couchbase.client" level="ERROR"/>
    <logger name="com.couchbase.core" level="ERROR"/>
    <logger name="com.couchbase.io" level="ERROR"/>
    <logger name="com.couchbase.endpoint" level="ERROR"/>
    <logger name="com.couchbase.node" level="ERROR"/>
    <logger name="com.couchbase.transactions" level="ERROR"/>
    <logger name="com.couchbase.tracing" level="ERROR"/>

<<<<<<< HEAD
    <!-- Package-specific loggers -->
    <logger name="com.couchbase.admin" level="INFO"/>
    <logger name="com.couchbase.fhir" level="INFO"/>
=======
    <!-- Package-specific loggers - start conservatively -->
    <logger name="com.couchbase.admin" level="ERROR"/>
    <logger name="com.couchbase.fhir" level="ERROR"/>
>>>>>>> f7719741
    <logger name="com.couchbase.common" level="ERROR"/>
    
    <!-- Only target the specific noisy classes you mentioned -->
    <logger name="com.couchbase.fhir.repository.service.FhirBundleProcessingService" level="WARN"/>
    <logger name="com.couchbase.fhir.repository.provider.BundleTransactionProvider" level="WARN"/>
    <logger name="com.couchbase.admin.controller.service.ConnectionService" level="WARN"/>

    <!-- Suppress noisy HAPI FHIR parser warnings -->
    <logger name="ca.uhn.fhir.parser.LenientErrorHandler" level="ERROR"/>
    
    <!-- Suppress verbose HAPI FHIR profile loading messages -->
    <logger name="ca.uhn.fhir.context.support.DefaultProfileValidationSupport" level="ERROR"/>

    <!-- Target the specific RestfulServer stack traces you're seeing -->
    <logger name="ca.uhn.fhir.rest.server.RestfulServer" level="OFF"/>
    <!-- Disable HAPI's default exception handler stack traces -->
    <logger name="ca.uhn.fhir.rest.server.interceptor.ExceptionHandlingInterceptor" level="OFF"/>
    
    <!-- Suppress known client disconnection errors -->
    <logger name="org.apache.catalina.connector" level="OFF"/>
    <logger name="org.apache.catalina" level="WARN"/>
</configuration><|MERGE_RESOLUTION|>--- conflicted
+++ resolved
@@ -39,15 +39,9 @@
     <logger name="com.couchbase.transactions" level="ERROR"/>
     <logger name="com.couchbase.tracing" level="ERROR"/>
 
-<<<<<<< HEAD
-    <!-- Package-specific loggers -->
-    <logger name="com.couchbase.admin" level="INFO"/>
-    <logger name="com.couchbase.fhir" level="INFO"/>
-=======
     <!-- Package-specific loggers - start conservatively -->
     <logger name="com.couchbase.admin" level="ERROR"/>
     <logger name="com.couchbase.fhir" level="ERROR"/>
->>>>>>> f7719741
     <logger name="com.couchbase.common" level="ERROR"/>
     
     <!-- Only target the specific noisy classes you mentioned -->
